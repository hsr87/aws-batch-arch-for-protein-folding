# Changelog

All notable changes to this project will be documented in this file.

The format is based on [Keep a Changelog](https://keepachangelog.com/en/1.0.0/),
and this project adheres to [Semantic Versioning](https://semver.org/spec/v2.0.0.html).

---

## [1.8.0] - 2023-04-10

### 1.8.0 Added

- Added support for DiffDock
<<<<<<< HEAD
=======
- Added ECR URIs as outputs to the CloudFormation template
>>>>>>> 7ed3369b

### 1.8.0 Fixed

- Fixed typo in the pip install cell of the AlphaFold-Multimer notebook
- Updated version of py3Dmol to address structure visualization issue in JupyterLab

---

## [1.7.2] - 2023-03-21

### 1.7.2 Fixed

- Pin base image for ProteinMPNN and download containers.

---

## [1.7.1] - 2023-02-21

### 1.7.1 Fixed

- Check for AWSServiceRoleForEC2Spot and AWSServiceRoleForEC2SpotFleet service-linked roles before creating duplicates

---

## [1.7.0] - 2023-02-21

### 1.7.0 Added

- Updated AlphaFold version to 2.3.1
- Added support for OmegaFold release 2 models
- Moved reference data to S3 for faster stack provisioning

---

## [1.6.2] - 2023-02-10

### 1.6.2 Fixed

- Pinned commit of OmegaFold repository

---

## [1.6.1] - 2022-12-27

### 1.6.1 Fixed

- Fixed issue with ESMFold Dockerfile

---

## [1.6.0] - 2022-12-1

### 1.6.0 Added

- Added support for ProteinMPNN jobs.

### 1.6.0 Changed

- Incorporated ProteinMPNN into protein design notebook.
- Added list of supported algorithms to README index.

---

## [1.5.1] - 2022-11-30

### 1.5.1 Fixed

- Fixed ESMFold issue with malformed fasta headers
- Pinned ESMFold dependencies

---

## [1.5.0] - 2022-11-18

### 1.5.0 Added

- Added support for ESMFold jobs.

---

## [1.4.0] - 2022-11-18

### 1.4.0 Added

- Added support for RFDesign hallucination and inpainting jobs.

---

## [1.3.0] - 2022-10-12

### 1.3.0 Added

- Added default support for multi-AZ deployments.
- Added an S3 data repository to FSx for Lustre deployment to back up reference data.

### 1.3.0 Fixed

- Added exception handling for invalid JackHMMER `db_preset` values.

### 1.3.0 Changed

- Improved clarity of `prep_databases.py` script.
- Removed Batch compute environments for amd instance types.
- Moved S3 resource to root CloudFormation stack and updated retention policy
- Updated cost estimates.

---

## [1.2.0] - 2022-10-12

### 1.2.0 Added

- Support for the OmegaFold LLM-based protein folding algorithm.

### 1.2.0 Fixed

- Resolved issue with plotting protein structures on SageMaker Notebook instances.

### 1.2.0 Changed

- Update AlphaFold version to v2.2.4.
- Added nbhelper functions to BatchFold package
- Improved README

---

## [1.1.0] - 2022-09-19

### 1.1.0 Changed

- Refactor code to make algorithms more modular. This will make it easier to add new ones!

---

## [1.0.0] - 2022-09-08

### 1.0.0 Added

- Initial Release<|MERGE_RESOLUTION|>--- conflicted
+++ resolved
@@ -12,10 +12,7 @@
 ### 1.8.0 Added
 
 - Added support for DiffDock
-<<<<<<< HEAD
-=======
 - Added ECR URIs as outputs to the CloudFormation template
->>>>>>> 7ed3369b
 
 ### 1.8.0 Fixed
 
