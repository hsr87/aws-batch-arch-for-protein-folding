--- conflicted
+++ resolved
@@ -524,7 +524,6 @@
         DeleteContainerRepoLambdaArn:
             "Fn::GetAtt": Container.Outputs.DeleteContainerRepoLambdaArn                   
 
-<<<<<<< HEAD
   ModuleRFDiffusion:
     Type: "AWS::CloudFormation::Stack"
     Properties:
@@ -543,8 +542,6 @@
         DeleteContainerRepoLambdaArn:
             "Fn::GetAtt": Container.Outputs.DeleteContainerRepoLambdaArn   
 
-=======
->>>>>>> 7ed3369b
 Outputs:
   ApplicationName:
     Description: Name of the application
