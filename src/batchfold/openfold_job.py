# Copyright Amazon.com, Inc. or its affiliates. All Rights Reserved.
# SPDX-License-Identifier: Apache-2.0

from attrs import define
from batchfold.batchfold_job import BatchFoldJob
from datetime import datetime
import logging

@define
class OpenFoldJob(BatchFoldJob):
    """Define OpenFold Job"""

    bfd_database_path: str = (
        "bfd/bfd_metaclust_clu_complete_id30_c90_final_seq.sorted_opt"
    )
<<<<<<< HEAD
    config_preset="model_1_ptm",
    openfold_checkpoint_path="openfold_params/finetuning_ptm_2.pt",
=======
    config_preset: str = "model_1_ptm"
    openfold_checkpoint_path: str = "openfold_params/finetuning_ptm_2.pt"
>>>>>>> 9ca993e1
    data_dir: str = "/database"
    data_random_seed: str = ""
    fasta_s3_uri: str = ""
    hhblits_binary_path: str = "/usr/bin/hhblits"
    hhsearch_binary_path: str = "/usr/bin/hhsearch"
    jackhmmer_binary_path: str = "/usr/bin/jackhmmer"
    job_definition_name: str = "OpenFoldJobDefinition"
    kalign_binary_path: str = "/usr/bin/kalign"
    jax_param_path: str = ""
    max_template_date: str = datetime.now().strftime("%Y-%m-%d")
    mgnify_database_path: str = "mgnify/mgy_clusters_2018_12.fa"
    model_device: str = "cuda:0"
    msa_s3_uri: str = ""
    multimer_ri_gap: int = 200
    obsolete_pdbs_path: str = "pdb_mmcif/obsolete.dat"
    output_dir: str = "/tmp/openfold"
    output_postfix: str = ""
    output_s3_uri: str = ""
    pdb70_database_path: str = "pdb70/pdb70"
    preset: str = "full_dbs"
    release_dates_path: str = ""
    save_outputs: bool = True
    skip_relaxation: bool = False
    small_bfd_database_path: str = "small_bfd/bfd-first_non_consensus_sequences.fasta"
    subtract_plddt: bool = False
    target_id: str = datetime.now().strftime("%Y%m%d%s")
    template_mmcif_dir: str = "pdb_mmcif/mmcif_files"
    trace_model: bool = False
    uniclust30_database_path: str = "uniclust30/uniclust30_2018_08/uniclust30_2018_08"
    uniref90_database_path: str = "uniref90/uniref90.fasta"
    use_precomputed_msas: bool = True
    long_sequence_inference: bool = False

    def __attrs_post_init__(self) -> None:
        """Override default BatchFoldJob command"""

        download_string = f"aws s3 cp {self.fasta_s3_uri} {self.output_dir}/fasta/"
        if self.use_precomputed_msas:
            download_string += f" && aws s3 cp --recursive {self.msa_s3_uri}/jackhmmer {self.output_dir}/msas/{self.target_id}/"

        command_list = [
            f"python3 /opt/openfold/run_pretrained_openfold.py {self.output_dir}/fasta {self.data_dir}/{self.template_mmcif_dir}",
            f"--model_device={self.model_device}",
            f"--config_preset={self.config_preset}",
            f"--multimer_ri_gap={self.multimer_ri_gap}",
            f"--output_dir {self.output_dir}",
            f"--max_template_date={self.max_template_date}",
            f"--jackhmmer_binary_path={self.jackhmmer_binary_path}",
            f"--hhblits_binary_path={self.hhblits_binary_path}",
            f"--hhsearch_binary_path={self.hhsearch_binary_path}",
            f"--kalign_binary_path={self.kalign_binary_path}",
            f"--obsolete_pdbs_path={self.data_dir}/{self.obsolete_pdbs_path}",
        ]

        if self.use_precomputed_msas is False:
            command_list.extend(
                [
                    f"--mgnify_database_path {self.data_dir}/{self.mgnify_database_path}",
                    f"--pdb70_database_path {self.data_dir}/{self.pdb70_database_path}",
                    f"--uniclust30_database_path {self.data_dir}/{self.uniclust30_database_path}",
                    f"--uniref90_database_path {self.data_dir}/{self.uniref90_database_path}",
                ]
            )
            if self.preset == "full_dbs":
                command_list.extend(
                    [
                        f"--bfd_database_path={self.data_dir}/{self.bfd_database_path}",
                        f"--uniclust30_database_path={self.data_dir}/{self.uniclust30_database_path}",
                    ]
                )
            elif self.preset == "reduced_dbs":
                command_list.extend(
                    [
                        f"--small_bfd_database_path={self.data_dir}/{self.small_bfd_database_path}"
                    ]
                )
            else:
                raise ValueError(
                    "preset value must be either 'full_dbs' or 'reduced_dbs'"
                )
        else:
            command_list.extend(
                [f"--use_precomputed_alignments {self.output_dir}/msas/"]
            )

        if self.release_dates_path != "":
            command_list.extend([f"--release_dates_path={self.release_dates_path}"])
        if self.output_postfix != "":
            command_list.extend([f"--output_postfix={self.output_postfix}"])
        if self.data_random_seed != "":
            command_list.extend([f"--data_random_seed={self.data_random_seed}"])
        if self.openfold_checkpoint_path != "":
            command_list.extend(
                [
                    f"--openfold_checkpoint_path={self.data_dir}/{self.openfold_checkpoint_path}"
                ]
            )
        elif self.jax_param_path != "":
            command_list.extend(
                [f"--jax_param_path={self.data_dir}/{self.jax_param_path}"]
            )
        else:
            raise ValueError(
                "Please provide a value for either openfold_checkpoint_path or jax_param_path"
            )

        if self.skip_relaxation:
            command_list.extend(["--skip_relaxation"])
        if self.trace_model:
            command_list.extend(["--trace_model"])
        if self.subtract_plddt:
            command_list.extend(["--subtract_plddt"])
        if self.save_outputs:
            command_list.extend(["--save_outputs"])
        if self.long_sequence_inference:
            command_list.extend(["--long_sequence_inference"])            

        upload_string = f"aws s3 cp --recursive {self.output_dir}/predictions/ {self.output_s3_uri} && aws s3 cp {self.output_dir}/timings.json {self.output_s3_uri}/timings.json"

        command_string = (
            download_string + " && " + " ".join(command_list) + " && " + upload_string
        )
        logging.info(f"Command is \n{command_string}")
        self.container_overrides["command"] = [command_string]

        return None<|MERGE_RESOLUTION|>--- conflicted
+++ resolved
@@ -13,13 +13,8 @@
     bfd_database_path: str = (
         "bfd/bfd_metaclust_clu_complete_id30_c90_final_seq.sorted_opt"
     )
-<<<<<<< HEAD
-    config_preset="model_1_ptm",
-    openfold_checkpoint_path="openfold_params/finetuning_ptm_2.pt",
-=======
     config_preset: str = "model_1_ptm"
     openfold_checkpoint_path: str = "openfold_params/finetuning_ptm_2.pt"
->>>>>>> 9ca993e1
     data_dir: str = "/database"
     data_random_seed: str = ""
     fasta_s3_uri: str = ""
