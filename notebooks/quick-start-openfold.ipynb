--- conflicted
+++ resolved
@@ -53,12 +53,8 @@
     "from nbhelpers import nbhelpers\n",
     "\n",
     "# Create AWS clients\n",
-<<<<<<< HEAD
-    "boto_session = boto3.session.Session(profile_name=\"bloyal+proteinfolding-Admin\")\n",
-=======
     "boto_session = boto3.session.Session()\n",
     "\n",
->>>>>>> 9ca993e1
     "batch_environment = BatchFoldEnvironment(boto_session=boto_session)\n",
     "\n",
     "S3_BUCKET = batch_environment.default_bucket\n",
