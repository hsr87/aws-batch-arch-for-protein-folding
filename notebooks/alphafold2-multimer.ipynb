{
 "cells": [
  {
   "cell_type": "markdown",
   "metadata": {},
   "source": [
    "Copyright Amazon.com, Inc. or its affiliates. All Rights Reserved.\n",
    "SPDX-License-Identifier: Apache-2.0"
   ]
  },
  {
   "cell_type": "markdown",
   "metadata": {
    "id": "pc5-mbsX9PZC"
   },
   "source": [
    "# Protein Complex Analysis with AlphaFold-Multimer"
   ]
  },
  {
   "cell_type": "markdown",
   "metadata": {},
   "source": [
    "## Table of Contents\n",
    "0. [Install Dependencies](#0.-Install-Dependencies)\n",
    "1. [Create Target](#1.-Create-Target)\n",
    "2. [Submit Sequence Alignment and Folding Jobs](#2.-Submit-Sequence-Alignment-and-Folding-Jobs) \n",
    "3. [Download and Visualize Results](#3.-Download-and-Visualize-Results)"
   ]
  },
  {
   "cell_type": "markdown",
   "metadata": {},
   "source": [
    "## 0. Install Dependencies"
   ]
  },
  {
   "cell_type": "code",
   "execution_count": null,
   "metadata": {},
   "outputs": [],
   "source": [
    "# Import required Python packages\n",
    "\n",
    "import boto3\n",
    "from datetime import datetime\n",
    "from batchfold.batchfold_environment import BatchFoldEnvironment\n",
    "from batchfold.alphafold2_job import AlphaFold2Job\n",
    "from batchfold.batchfold_target import BatchFoldTarget\n",
    "from batchfold.jackhmmer_job import JackhmmerJob\n",
    "import matplotlib.pyplot as plt\n",
    "from nbhelpers import nbhelpers\n",
    "\n",
    "# Create AWS clients\n",
<<<<<<< HEAD
    "boto_session = boto3.session.Session(profile_name=\"bloyal+proteinfolding-Admin\")\n",
=======
    "boto_session = boto3.session.Session()\n",
    "\n",
>>>>>>> 9ca993e1
    "batch_environment = BatchFoldEnvironment(boto_session=boto_session)\n",
    "\n",
    "S3_BUCKET = batch_environment.default_bucket\n",
    "print(f\" S3 bucket name is {S3_BUCKET}\")"
   ]
  },
  {
   "cell_type": "markdown",
   "metadata": {
    "id": "W4JpOs6oA-QS"
   },
   "source": [
    "## 1. Create Target"
   ]
  },
  {
   "cell_type": "code",
   "execution_count": null,
   "metadata": {},
   "outputs": [],
   "source": [
    "target_id = \"4ZQK\"\n",
    "target = BatchFoldTarget(target_id=target_id, s3_bucket=S3_BUCKET, boto_session=boto_session)\n",
    "target.add_sequence(\n",
    "    seq_id=\"4ZQK_1\",\n",
    "    seq=\"AFTVTVPKDLYVVEYGSNMTIECKFPVEKQLDLAALIVYWEMEDKNIIQFVHGEEDLKVQHSSYRQRARLLKDQLSLGNAALQITDVKLQDAGVYRCMISYGGADYKRITVKVNA\",\n",
    "    description=\"Chain A|Programmed cell death 1 ligand 1|Homo sapiens (9606)\",\n",
    ")\n",
    "target.add_sequence(\n",
    "    seq_id=\"4ZQK_2\",\n",
    "    seq=\"NPPTFSPALLVVTEGDNATFTCSFSNTSESFVLNWYRMSPSNQTDKLAAFPEDRSQPGQDSRFRVTQLPNGRDFHMSVVRARRNDSGTYLCGAISLAPKAQIKESLRAELRVTERRAE\",\n",
    "    description=\"Chain B|Programmed cell death protein 1|Homo sapiens (9606)\",\n",
    ")"
   ]
  },
  {
   "cell_type": "markdown",
   "metadata": {},
   "source": [
    "## 2. Submit Sequence Alignment and Folding Jobs"
   ]
  },
  {
   "cell_type": "code",
   "execution_count": null,
   "metadata": {},
   "outputs": [],
   "source": [
    "jackhmmer_job_name = (\n",
    "    target.target_id + \"_JackhmmerJob_\" + datetime.now().strftime(\"%Y%m%d%s\")\n",
    ")\n",
    "jackhmmer_job = JackhmmerJob(\n",
    "    job_name=jackhmmer_job_name,\n",
    "    target_id=target.target_id,\n",
    "    fasta_s3_uri=target.get_fasta_s3_uri(),\n",
    "    output_s3_uri=target.get_msas_s3_uri(),\n",
    "    boto_session=boto_session,\n",
    "    cpu=16,\n",
    "    memory=31,\n",
    "    model_preset=\"multimer\",\n",
    ")\n",
    "\n",
    "alphafold2_job_name = (\n",
    "    target.target_id + \"_AlphaFold2Job_\" + datetime.now().strftime(\"%Y%m%d%s\")\n",
    ")\n",
    "alphafold2_job = AlphaFold2Job(\n",
    "    job_name=alphafold2_job_name,\n",
    "    boto_session=boto_session,\n",
    "    target_id=target.target_id,\n",
    "    fasta_s3_uri=target.get_fasta_s3_uri(),\n",
    "    msa_s3_uri=target.get_msas_s3_uri(),\n",
    "    output_s3_uri=target.get_predictions_s3_uri() + \"/\" + alphafold2_job_name,\n",
    "    use_precomputed_msas=True,\n",
    "    model_preset=\"multimer\",\n",
    "    cpu=4,\n",
    "    memory=15,  # Why not 16? ECS needs about 1 GB for container services\n",
    "    gpu=1,\n",
    ")\n",
    "\n",
    "jackhmmer_submission = batch_environment.submit_job(\n",
    "    jackhmmer_job, job_queue_name=\"GravitonOnDemandJobQueue\"\n",
    ")\n",
    "alphafold2_submission = batch_environment.submit_job(\n",
    "    alphafold2_job, job_queue_name=\"G4dnJobQueue\", depends_on=[jackhmmer_submission]\n",
    ")\n"
   ]
  },
  {
   "cell_type": "markdown",
   "metadata": {},
   "source": [
    "Check on job statuses"
   ]
  },
  {
   "cell_type": "code",
   "execution_count": null,
   "metadata": {},
   "outputs": [],
   "source": [
    "for job in [jackhmmer_job, alphafold2_job]:\n",
    "    print(\n",
    "        f\"Job {job.describe_job()[0]['jobName']} is in status {job.describe_job()[0]['status']}\"\n",
    "    )"
   ]
  },
  {
   "cell_type": "markdown",
   "metadata": {},
   "source": [
    "## 3. Download and Visualize Results"
   ]
  },
  {
   "cell_type": "markdown",
   "metadata": {},
   "source": [
    "Once the jobs are finished, download the results"
   ]
  },
  {
   "cell_type": "markdown",
   "metadata": {},
   "source": [
    "### Plot Alignment Data"
   ]
  },
  {
   "cell_type": "code",
   "execution_count": null,
   "metadata": {},
   "outputs": [],
   "source": [
    "target = BatchFoldTarget(\n",
    "    target_id=target_id, s3_bucket=S3_BUCKET, boto_session=boto_session\n",
    ")"
   ]
  },
  {
   "cell_type": "code",
   "execution_count": null,
   "metadata": {},
   "outputs": [],
   "source": [
    "target.download_msas(local_path=\"data\")\n",
    "nbhelpers.plot_msa_output_folder(\n",
    "    path=f\"data/{target_id}/msas/jackhmmer\", id=target_id\n",
    ")"
   ]
  },
  {
   "cell_type": "markdown",
   "metadata": {},
   "source": [
    "### Plot Predicted Structure"
   ]
  },
  {
   "cell_type": "code",
   "execution_count": null,
   "metadata": {},
   "outputs": [],
   "source": [
    "last_job_name = target.get_last_job_name(job_type=\"AlphaFold2\")\n",
<<<<<<< HEAD
    "last_job_name = \"4ZQK_AlphaFold2Job_202208251661457381\"\n",
    "target.download_predictions(local_path=\"data\", job=last_job_name)\n",
=======
>>>>>>> 9ca993e1
    "nbhelpers.pdb_plot(\n",
    "    pdb_path=f\"data/{target_id}/predictions/{last_job_name}\", show_sidechains=False\n",
    ").show()"
   ]
  },
  {
   "cell_type": "code",
   "execution_count": null,
   "metadata": {},
   "outputs": [],
   "source": []
  }
 ],
 "metadata": {
  "accelerator": "GPU",
  "colab": {
   "collapsed_sections": [],
   "name": "AlphaFold.ipynb",
   "private_outputs": true,
   "provenance": []
  },
  "kernelspec": {
   "display_name": "Python 3.8.10 ('.venv': venv)",
   "language": "python",
   "name": "python3"
  },
  "language_info": {
   "codemirror_mode": {
    "name": "ipython",
    "version": 3
   },
   "file_extension": ".py",
   "mimetype": "text/x-python",
   "name": "python",
   "nbconvert_exporter": "python",
   "pygments_lexer": "ipython3",
   "version": "3.8.10"
  },
  "vscode": {
   "interpreter": {
    "hash": "a1e60809b7f0a82b562ad10373da343921f7f222b56c39f24f5ac5a3d051206d"
   }
  }
 },
 "nbformat": 4,
 "nbformat_minor": 0
}<|MERGE_RESOLUTION|>--- conflicted
+++ resolved
@@ -53,12 +53,8 @@
     "from nbhelpers import nbhelpers\n",
     "\n",
     "# Create AWS clients\n",
-<<<<<<< HEAD
-    "boto_session = boto3.session.Session(profile_name=\"bloyal+proteinfolding-Admin\")\n",
-=======
     "boto_session = boto3.session.Session()\n",
     "\n",
->>>>>>> 9ca993e1
     "batch_environment = BatchFoldEnvironment(boto_session=boto_session)\n",
     "\n",
     "S3_BUCKET = batch_environment.default_bucket\n",
@@ -223,11 +219,6 @@
    "outputs": [],
    "source": [
     "last_job_name = target.get_last_job_name(job_type=\"AlphaFold2\")\n",
-<<<<<<< HEAD
-    "last_job_name = \"4ZQK_AlphaFold2Job_202208251661457381\"\n",
-    "target.download_predictions(local_path=\"data\", job=last_job_name)\n",
-=======
->>>>>>> 9ca993e1
     "nbhelpers.pdb_plot(\n",
     "    pdb_path=f\"data/{target_id}/predictions/{last_job_name}\", show_sidechains=False\n",
     ").show()"
